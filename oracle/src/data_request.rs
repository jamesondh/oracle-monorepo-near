--- conflicted
+++ resolved
@@ -50,11 +50,7 @@
     pub target_contract: target_contract_handler::TargetContract,
     pub tags: Option<Vec<String>>,
     pub data_type: DataRequestDataType,
-<<<<<<< HEAD
     pub paid_fee: Option<u128>
-=======
-    pub paid_fee: Balance
->>>>>>> 1025ed0c
 }
 
 #[derive(BorshSerialize, BorshDeserialize, Deserialize, Serialize)]
